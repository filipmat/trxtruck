--- conflicted
+++ resolved
@@ -74,11 +74,7 @@
         while not rospy.is_shutdown():
             self.move(self.delta_t)
 
-<<<<<<< HEAD
             vel = self.get_velocity()
-=======
-            vel = self._get_velocity()
->>>>>>> 18ea2bbb
 
             self.pub.publish(
                 rospy.get_name(), self.x[0], self.x[1], self.x[2], vel)
